--- conflicted
+++ resolved
@@ -1,11 +1,6 @@
 import itertools
-<<<<<<< HEAD
 from collections import namedtuple, defaultdict
-from typing import Generator, Iterable, Sized
-=======
-from collections import namedtuple
 from typing import Iterable, Sized
->>>>>>> f1634f84
 
 import pandas as pd
 try:
@@ -43,16 +38,12 @@
     """
     TsData provides access to time series data for internal usage.
 
-<<<<<<< HEAD
     Distributors will use this data class to apply functions on the data.
     All derived classes must either implement the `apply` method,
     which is used to apply the given function directly on the data
     or the __iter__ method, which can be used to get an iterator of
     Timeseries instances (which distributors can use to apply the function on).
     Other methods can be overwritten if a more efficient solution exists for the underlying data store.
-=======
-    Implementations must implement `__iter__` and `__len__`.
->>>>>>> f1634f84
     """
     pass
 
@@ -64,25 +55,6 @@
     """
     def __init__(self, df, column_id):
         self.df_id_type = df[column_id].dtype
-
-<<<<<<< HEAD
-    def partition(self, chunk_size):
-        """
-        Split the data into iterable chunks of given `chunk_size`.
-
-        :param chunk_size: the size of the chunks
-        :type chunk_size: int
-
-        :return: chunks with at most `chunk_size` items
-        :rtype: Generator[Iterable[Timeseries]]
-        """
-        iterable = iter(self)
-        while True:
-            next_chunk = list(itertools.islice(iterable, chunk_size))
-            if not next_chunk:
-                return
-
-            yield next_chunk
 
     def pivot(self, results):
         """
@@ -122,66 +94,6 @@
         return return_df
 
 
-class SliceableTsData(PartitionedTsData):
-    """
-    SliceableTsData uses a slice strategy to implement data partitioning.
-    Implementations of `TsData` may extend this class if they can iterate their elements in deterministic order and
-    if an efficient strategy exists to slice the data.
-
-    Because `__iter__` defaults to `slice(0)`, implementations must only implement `slice`.
-    """
-
-    def slice(self, offset, length=None):
-        """
-        Get a subset of the timeseries elements
-
-        :param offset: the offset in the sequence of elements
-        :type offset: int
-
-        :param length: if not `None`, the maximum number of elements the slice will yield
-        :type length: int
-
-        :return: a slice of the data
-        :rtype: Iterable[Timeseries]
-        """
-        raise NotImplementedError
-
-    def __iter__(self):
-        return self.slice(0)
-
-    def partition(self, chunk_size):
-        div, mod = divmod(len(self), chunk_size)
-        chunk_info = [(i * chunk_size, chunk_size) for i in range(div)]
-        if mod > 0:
-            chunk_info += [(div * chunk_size, mod)]
-
-        for offset, length in chunk_info:
-            yield _Slice(self, offset, length)
-
-
-class _Slice(Iterable[Timeseries]):
-    def __init__(self, data, offset, length):
-        """
-        Wraps the `slice` generator function as an iterable object which can be pickled and passed to the distributor
-        backend.
-
-        :type data: SliceableTsData
-        :type offset: int
-        :type length: int
-        """
-        self.data = data
-        self.offset = offset
-        self.length = length
-
-    def __iter__(self):
-        return self.data.slice(self.offset, self.length)
-
-    def __len__(self):
-        return self.length
-
-=======
->>>>>>> f1634f84
-
 def _check_colname(*columns):
     """
     Check if given column names conflict with `settings.from_columns` (ends with '_' or contains '__').
@@ -233,7 +145,7 @@
     return value_columns
 
 
-class WideTsFrameAdapter(TsData):
+class WideTsFrameAdapter(PartitionedTsData):
     def __init__(self, df, column_id, column_sort=None, value_columns=None):
         """
         Adapter for Pandas DataFrames in wide format, where multiple columns contain different time series for
@@ -285,13 +197,8 @@
                 yield Timeseries(group_name, kind, group[kind])
 
 
-<<<<<<< HEAD
 class LongTsFrameAdapter(PartitionedTsData):
-    def __init__(self, df, column_id, column_kind, column_value, column_sort=None):
-=======
-class LongTsFrameAdapter(TsData):
     def __init__(self, df, column_id, column_kind, column_value=None, column_sort=None):
->>>>>>> f1634f84
         """
         Adapter for Pandas DataFrames in long format, where different time series for the same id are
         labeled by column `column_kind`.
@@ -312,7 +219,6 @@
         :param column_sort: the name of the column to sort on
         :type column_sort: str|None
         """
-        _check_nan(df, column_id, column_kind, column_value)
         if column_id is None:
             raise ValueError("A value for column_id needs to be supplied")
         if column_kind is None:
@@ -392,7 +298,6 @@
         return sum(grouped_df.ngroups for grouped_df in self.grouped_dict.values())
 
 
-<<<<<<< HEAD
 class DaskTsAdapter(TsData):
     def __init__(self, df, column_id, column_kind=None, column_value=None, column_sort=None):
         assert column_id is not None, "column_id must be set"
@@ -467,10 +372,7 @@
         return feature_table
 
 
-def to_tsdata(df, column_id, column_kind=None, column_value=None, column_sort=None):
-=======
 def to_tsdata(df, column_id=None, column_kind=None, column_value=None, column_sort=None):
->>>>>>> f1634f84
     """
     Wrap supported data formats as a TsData object, i.e. an iterable of individual time series.
 
@@ -509,7 +411,6 @@
     :return: a data adapter
     :rtype: TsData
     """
-
     if isinstance(df, TsData):
         return df
 
